--- conflicted
+++ resolved
@@ -133,26 +133,6 @@
     """Background thread for reading GPS data"""
     global gps_data, serial_connection, gps_enabled
     
-<<<<<<< HEAD
-    # Create application context for this thread
-    with app.app_context():
-        while gps_enabled:
-            if serial_connection and serial_connection.is_open:
-                try:
-                    line = serial_connection.readline().decode('utf-8', errors='ignore')
-                    if line:
-                        parsed = parse_nmea_sentence(line)
-                        if parsed:
-                            gps_data = parsed
-                            safe_socket_emit('gps_update', parsed)
-                except Exception as e:
-                    print(f"GPS read error: {e}")
-                    with connection_lock:
-                        gps_enabled = False
-                    safe_socket_emit('gps_disconnected', {})
-                    break
-            time.sleep(0.1)
-=======
     while gps_enabled:
         if serial_connection and serial_connection.is_open:
             try:
@@ -177,7 +157,6 @@
                 safe_socket_emit('gps_disconnected', {})
                 break
         time.sleep(0.1)
->>>>>>> a162b4ad
 
 def flock_reader():
     """Background thread for reading Flock device data"""
